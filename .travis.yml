--- conflicted
+++ resolved
@@ -16,18 +16,11 @@
   - sudo apt-get install ca-certificates
 
 before_script:
-<<<<<<< HEAD
-  - script/travis_consul.sh 0.9.3
-  - script/travis_etcd.sh 3.2.9
-  - script/travis_zk.sh 3.4.10
-  - script/travis_redis.sh 4.0.2
-  - script/travis_aerospike.sh 4.2.0.5
-=======
   - script/travis_consul.sh 1.1.0
   - script/travis_etcd.sh 3.3.8
   - script/travis_zk.sh 3.4.12
   - script/travis_redis.sh 4.0.10
->>>>>>> 88d3244c
+  - script/travis_aerospike.sh 4.4.0.4
 
 script:
   - ./consul agent -server -bootstrap -advertise=127.0.0.1 -data-dir /tmp/consul -config-file=./config.json 1>/dev/null &
